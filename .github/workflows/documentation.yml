name: Documenter

on:
  push:
    branches:
      - 'main' # update to match your development branch (master, main, dev, trunk, ...)
    tags: 
      - '*'
  pull_request:
    branches:
      - 'main'

jobs:
  build:
    permissions:
      contents: write
    runs-on: ubuntu-latest
    steps:
<<<<<<< HEAD
      - uses: actions/checkout@v3
      - uses: julia-actions/setup-julia@v1
=======
      - uses: actions/checkout@v4
      - uses: julia-actions/setup-julia@latest
>>>>>>> 0c5d77c3
        with:
          version: '1'
      - uses: julia-actions/cache@v1
      - name: Install X Server dependencies
        run: sudo apt-get update && sudo apt-get install -y xorg-dev mesa-utils xvfb libgl1 freeglut3-dev libxrandr-dev libxinerama-dev libxcursor-dev libxi-dev libxext-dev
      - name: Install Julia Package dependencies
        run: DISPLAY=:0 xvfb-run -s '-screen 0 1024x768x24' julia --project=docs/ -e 'using Pkg; Pkg.develop(PackageSpec(path=pwd())); Pkg.instantiate()'
      - name: Build and deploy documentation
        env:
          GITHUB_TOKEN: ${{ secrets.GITHUB_TOKEN }} # If authenticating with GitHub Actions token
          DOCUMENTER_KEY: ${{ secrets.DOCUMENTER_KEY }} # If authenticating with SSH deploy key
        run: DISPLAY=:0 xvfb-run -s '-screen 0 1024x768x24' julia --project=docs/ --code-coverage=user docs/make.jl
      - uses: julia-actions/julia-processcoverage@v1
        with:
          directories: src
      - uses: codecov/codecov-action@v3
        with:
          files: lcov.info<|MERGE_RESOLUTION|>--- conflicted
+++ resolved
@@ -16,13 +16,8 @@
       contents: write
     runs-on: ubuntu-latest
     steps:
-<<<<<<< HEAD
-      - uses: actions/checkout@v3
+      - uses: actions/checkout@v4
       - uses: julia-actions/setup-julia@v1
-=======
-      - uses: actions/checkout@v4
-      - uses: julia-actions/setup-julia@latest
->>>>>>> 0c5d77c3
         with:
           version: '1'
       - uses: julia-actions/cache@v1

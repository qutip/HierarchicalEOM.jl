--- conflicted
+++ resolved
@@ -27,15 +27,9 @@
     mat  = spzeros(ComplexF64, 2, 2)
     mat2 = spzeros(ComplexF64, 3, 3)
     bathf = Fermion_Lorentz_Pade(mat, 1, 1, 1, 1, 2)
-<<<<<<< HEAD
     @test_throws ErrorException SteadyState(M_Fermion(mat, 2, bathf, ODD; verbose=false))
     @test_throws ErrorException SteadyState(M_Fermion(mat, 2, bathf, ODD; verbose=false), mat)
-    @test_throws ErrorException @test_warn "The size of input matrix should be: (2, 2)." SteadyState(L, mat2)
-=======
-    @test_throws ErrorException SteadyState(M_Fermion(mat, 2, bathf, :odd; verbose=false))
-    @test_throws ErrorException SteadyState(M_Fermion(mat, 2, bathf, :odd; verbose=false), mat)
     @test_throws ErrorException SteadyState(L, mat2)
->>>>>>> 87dcbe26
     @test_throws ErrorException SteadyState(L, ADOs(zeros(8), 2))
     @test_throws ErrorException SteadyState(L, ADOs(ados.data, ados.N, ODD))
 end

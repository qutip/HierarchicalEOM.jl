--- conflicted
+++ resolved
@@ -7,9 +7,6 @@
 
 [compat]
 Documenter = "0.27"
-<<<<<<< HEAD
 LaTeXStrings = "1"
-=======
 Literate = "2"
-Plots = "1"
->>>>>>> 37d6bd9a
+Plots = "1"